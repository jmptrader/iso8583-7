package field

import (
	"fmt"

	"github.com/moov-io/iso8583/utils"
)

const minBitmapLength = 8 // 64 bit, 8 bytes, or 16 hex digits
const maxBitmaps = 3

var _ Field = (*Bitmap)(nil)

// NOTE: Bitmap does not support JSON encoding or decoding.
type Bitmap struct {
	spec   *Spec
	bitmap *utils.Bitmap
	data   *Bitmap
}

func NewBitmap(spec *Spec) *Bitmap {
	return &Bitmap{
		spec:   spec,
		bitmap: utils.NewBitmap(64 * maxBitmaps),
	}
}

func (f *Bitmap) Spec() *Spec {
	return f.spec
}

func (f *Bitmap) SetSpec(spec *Spec) {
	f.spec = spec
}

func (f *Bitmap) SetBytes(b []byte) error {
	f.bitmap = utils.NewBitmapFromData(b)
	if f.data != nil {
		*(f.data) = *f
	}
	return nil
}

func (f *Bitmap) Bytes() ([]byte, error) {
	return f.bitmap.Bytes(), nil
}

func (f *Bitmap) String() (string, error) {
	return f.bitmap.String(), nil
}

func (f *Bitmap) Pack() ([]byte, error) {
	f.setBitmapFields()

	count := f.bitmapsCount()

	// here we have max possible bytes for the bitmap 8*maxBitmaps
	data, err := f.Bytes()
	if err != nil {
		return nil, fmt.Errorf("failed to retrieve bytes: %w", err)
	}

	data = data[0 : 8*count]

	packed, err := f.spec.Enc.Encode(data)
	if err != nil {
		return nil, fmt.Errorf("failed to encode content: %w", err)
	}

	return packed, nil
}

// Unpack of the Bitmap field returns data of varied length
// if there is only primary bitmap (bit 1 is not set) we return only 8 bytes (or 16 for hex encoding)
// if secondary bitmap presents (bit 1 is set) we return 16 bytes (or 32 for hex encoding)
// and so on for maxBitmaps
func (f *Bitmap) Unpack(data []byte) (int, error) {
	minLen, _, err := f.spec.Pref.DecodeLength(minBitmapLength, data)
	if err != nil {
		return 0, fmt.Errorf("failed to decode length: %w", err)
	}

	rawBitmap := make([]byte, 0)
	read := 0

	// read max
	for i := 0; i < maxBitmaps; i++ {
		decoded, readDecoded, err := f.spec.Enc.Decode(data[read:], minLen)
		if err != nil {
			return 0, fmt.Errorf("failed to decode content for %d bitmap: %w", i+1, err)
		}
		read += readDecoded

		rawBitmap = append(rawBitmap, decoded...)
		bitmap := utils.NewBitmapFromData(decoded)

		// if no more bitmaps, exit loop
		if !bitmap.IsSet(1) {
			break
		}
	}

	if err := f.SetBytes(rawBitmap); err != nil {
		return 0, fmt.Errorf("failed to set bytes: %w", err)
	}

	return read, nil
}

func (f *Bitmap) SetData(data interface{}) error {
	if data == nil {
		return nil
	}

	bmap, ok := data.(*Bitmap)
	if !ok {
		return fmt.Errorf("data does not match required *Bitmap type")
	}

	f.data = bmap
	if bmap.bitmap != nil {
		f.bitmap = bmap.bitmap
	}
	return nil
}

func (f *Bitmap) Reset() {
	f.bitmap = utils.NewBitmap(64 * maxBitmaps)
}

func (f *Bitmap) Set(i int) {
	f.bitmap.Set(i)
}

func (f *Bitmap) IsSet(i int) bool {
	return f.bitmap.IsSet(i)
}

func (f *Bitmap) Len() int {
	return f.bitmap.Len()
}

func (f *Bitmap) bitmapsCount() int {
	count := 1
	for i := 0; i < maxBitmaps; i++ {
		if f.IsSet(i*64 + 1) {
			count += 1
		}
	}

	return count
}

func (f *Bitmap) setBitmapFields() bool {
	// 2nd bitmap bits 65 -128
	// bitmap bit 1

	// 3rd bitmap bits 129-192
	// bitmap bit 65

	// start from the 2nd bitmap as for the 1st bitmap we don't need to set any bits
	for bitmapIndex := 2; bitmapIndex <= maxBitmaps; bitmapIndex++ {

		// are there fields for this (bitmapIndex) bitmap?
		bitmapStart := (bitmapIndex-1)*64 + 2 // we skip firt bit as it's for the next bitmap
		bitmapEnd := (bitmapIndex) * 64       //

		for i := bitmapStart; i <= bitmapEnd; i++ {
			bitmapBit := (bitmapIndex-2)*64 + 1
			if f.IsSet(i) {
				f.Set(bitmapBit)
				break
			}
		}
	}

	return false
<<<<<<< HEAD
}

// Returns HEX encoded bitmap (if any)
func (f *Bitmap) MarshalJSON() ([]byte, error) {
	data, err := f.Bytes()
	if err != nil {
		return nil, fmt.Errorf("failed to retrieve bytes: %w", err)
	}
	return json.Marshal(strings.ToUpper(hex.EncodeToString(data)))
}

// Takes in a HEX based string
func (f *Bitmap) UnmarshalJSON(b []byte) error {
	unqouted, err := strconv.Unquote(string(b))
	if err != nil {
		return fmt.Errorf("failed to unquote input: %w", err)
	}
	return f.SetBytes([]byte(unqouted))
=======
>>>>>>> 5a05e04f
}<|MERGE_RESOLUTION|>--- conflicted
+++ resolved
@@ -175,25 +175,4 @@
 	}
 
 	return false
-<<<<<<< HEAD
-}
-
-// Returns HEX encoded bitmap (if any)
-func (f *Bitmap) MarshalJSON() ([]byte, error) {
-	data, err := f.Bytes()
-	if err != nil {
-		return nil, fmt.Errorf("failed to retrieve bytes: %w", err)
-	}
-	return json.Marshal(strings.ToUpper(hex.EncodeToString(data)))
-}
-
-// Takes in a HEX based string
-func (f *Bitmap) UnmarshalJSON(b []byte) error {
-	unqouted, err := strconv.Unquote(string(b))
-	if err != nil {
-		return fmt.Errorf("failed to unquote input: %w", err)
-	}
-	return f.SetBytes([]byte(unqouted))
-=======
->>>>>>> 5a05e04f
 }